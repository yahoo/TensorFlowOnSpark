import numpy as np
import os
import shutil
import test
import unittest

from tensorflowonspark import compat
from tensorflowonspark.pipeline import HasBatchSize, HasSteps, Namespace, TFEstimator, TFParams
from tensorflow.keras import Sequential
from tensorflow.keras.layers import Dense


class PipelineTest(test.SparkTest):
  @classmethod
  def setUpClass(cls):
    super(PipelineTest, cls).setUpClass()

    # create an artificial training dataset of two features with labels computed from known weights
    np.random.seed(1234)
    cls.features = np.random.rand(1000, 2)
    cls.weights = np.array([3.14, 1.618])
    cls.labels = np.matmul(cls.features, cls.weights)
    # convert to Python types for use with Spark DataFrames
    cls.train_examples = [(cls.features[i].tolist(), [cls.labels[i].item()]) for i in range(1000)]
    # create a simple test dataset
    cls.test_examples = [([1.0, 1.0], [0.0])]

    # define model_dir and export_dir for tests
    cls.model_dir = os.getcwd() + os.sep + "test_model"
    cls.export_dir = os.getcwd() + os.sep + "test_export"
    cls.tfrecord_dir = os.getcwd() + os.sep + "test_tfr"

  @classmethod
  def tearDownClass(cls):
    super(PipelineTest, cls).tearDownClass()

  def setUp(self):
    super(PipelineTest, self).setUp()
    # remove any prior test artifacts
    shutil.rmtree(self.model_dir, ignore_errors=True)
    shutil.rmtree(self.export_dir, ignore_errors=True)
    shutil.rmtree(self.tfrecord_dir, ignore_errors=True)

  def tearDown(self):
    # Note: don't clean up artifacts after test (in case we need to view/debug)
    pass

  def test_namespace(self):
    """Namespace class initializers"""
    # from dictionary
    d = {'string': 'foo', 'integer': 1, 'float': 3.14, 'array': [1, 2, 3], 'map': {'a': 1, 'b': 2}}
    n1 = Namespace(d)
    self.assertEqual(n1.string, 'foo')
    self.assertEqual(n1.integer, 1)
    self.assertEqual(n1.float, 3.14)
    self.assertEqual(n1.array, [1, 2, 3])
    self.assertEqual(n1.map, {'a': 1, 'b': 2})
    self.assertTrue('string' in n1)
    self.assertFalse('extra' in n1)

    # from namespace
    n2 = Namespace(n1)
    self.assertEqual(n2.string, 'foo')
    self.assertEqual(n2.integer, 1)
    self.assertEqual(n2.float, 3.14)
    self.assertEqual(n2.array, [1, 2, 3])
    self.assertEqual(n2.map, {'a': 1, 'b': 2})
    self.assertTrue('string' in n2)
    self.assertFalse('extra' in n2)

    # from argv list
    argv = ["--foo", "1", "--bar", "test", "--baz", "3.14"]
    n3 = Namespace(argv)
    self.assertEqual(n3.argv, argv)

  def test_TFParams(self):
    """Merging namespace args w/ ML Params"""
    class Foo(TFParams, HasBatchSize, HasSteps):
      def __init__(self, args):
        super(Foo, self).__init__()
        self.args = args

    n = Namespace({'a': 1, 'b': 2})
    f = Foo(n).setBatchSize(10).setSteps(100)
    combined_args = f.merge_args_params()
    expected_args = Namespace({'a': 1, 'b': 2, 'batch_size': 10, 'steps': 100})
    self.assertEqual(combined_args, expected_args)

  def test_spark_saved_model(self):
    """InputMode.SPARK TFEstimator w/ explicit saved_model export for TFModel inferencing"""

    def _spark_train(args, ctx):
      """Basic linear regression in a distributed TF cluster using InputMode.SPARK"""
      import tensorflow as tf
      from tensorflowonspark import TFNode

      tf.compat.v1.reset_default_graph()
      strategy = tf.distribute.experimental.MultiWorkerMirroredStrategy()

      with strategy.scope():
        model = Sequential()
        model.add(Dense(1, activation='linear', input_shape=[2]))
        model.compile(optimizer=tf.keras.optimizers.Adam(lr=0.2), loss='mse', metrics=['mse'])
        model.summary()

      tf_feed = TFNode.DataFeed(ctx.mgr, input_mapping=args.input_mapping)

      def rdd_generator():
        while not tf_feed.should_stop():
          batch = tf_feed.next_batch(1)
          if len(batch['x']) > 0:
            features = batch['x'][0]
            label = batch['y_'][0]
            yield (features, label)
          else:
            return

      ds = tf.data.Dataset.from_generator(rdd_generator, (tf.float32, tf.float32), (tf.TensorShape([2]), tf.TensorShape([1])))
      # disable auto-sharding since we're feeding from an RDD generator
      options = tf.data.Options()
      compat.disable_auto_shard(options)
      ds = ds.with_options(options)
      ds = ds.batch(args.batch_size)

      # only train 90% of each epoch to account for uneven RDD partition sizes
      steps_per_epoch = 1000 * 0.9 // (args.batch_size * ctx.num_workers)

      tf.io.gfile.makedirs(args.model_dir)
      filepath = args.model_dir + "/weights-{epoch:04d}"
      callbacks = [tf.keras.callbacks.ModelCheckpoint(filepath=filepath, verbose=1, load_weights_on_restart=True, save_weights_only=True)]

      model.fit(ds, epochs=args.epochs, steps_per_epoch=steps_per_epoch, callbacks=callbacks)

      # This fails with: "NotImplementedError: `fit_generator` is not supported for models compiled with tf.distribute.Strategy"
      # model.fit_generator(ds, epochs=args.epochs, steps_per_epoch=steps_per_epoch, callbacks=callbacks)

      if args.export_dir:
        print("exporting model to: {}".format(args.export_dir))
        compat.export_saved_model(model, args.export_dir, ctx.job_name == 'chief')

      tf_feed.terminate()

    # create a Spark DataFrame of training examples (features, labels)
    rdd = self.sc.parallelize(self.train_examples, 2)
    trainDF = rdd.toDF(['col1', 'col2'])

    # train and export model
    args = {}
    estimator = TFEstimator(_spark_train, args) \
                  .setInputMapping({'col1': 'x', 'col2': 'y_'}) \
                  .setModelDir(self.model_dir) \
                  .setExportDir(self.export_dir) \
                  .setClusterSize(self.num_workers) \
                  .setMainNode("chief") \
                  .setNumPS(0) \
                  .setBatchSize(1) \
                  .setEpochs(1)
    model = estimator.fit(trainDF)
    self.assertTrue(os.path.isdir(self.export_dir))

    # create a Spark DataFrame of test examples (features, labels)
    testDF = self.spark.createDataFrame(self.test_examples, ['c1', 'c2'])

    # test saved_model using exported signature
    model.setTagSet('serve') \
          .setSignatureDefKey('serving_default') \
          .setInputMapping({'c1': 'dense_input'}) \
          .setOutputMapping({'dense': 'cout'})
    preds = model.transform(testDF).head()                  # take first/only result
    pred = preds.cout[0]                                    # unpack scalar from tensor
    expected = np.sum(self.weights)
    self.assertAlmostEqual(pred, expected, 2)

<<<<<<< HEAD
#  def test_spark_sparse_tensor(self):
#    """InputMode.SPARK feeding sparse tensors"""
#    def sparse_train(args, ctx):
#        import tensorflow as tf
#
#        # reset graph in case we're re-using a Spark python worker (during tests)
#        tf.compat.v1.reset_default_graph()
#
#        cluster, server = ctx.start_cluster_server(ctx)
#        if ctx.job_name == "ps":
#          server.join()
#        elif ctx.job_name == "worker":
#          with tf.device(tf.compat.v1.train.replica_device_setter(
#            worker_device="/job:worker/task:%d" % ctx.task_index,
#            cluster=cluster)):
#            y_ = tf.compat.v1.placeholder(tf.float32, name='y_label')
#            label = tf.identity(y_, name='label')
#
#            row_indices = tf.compat.v1.placeholder(tf.int64, name='x_row_indices')
#            col_indices = tf.compat.v1.placeholder(tf.int64, name='x_col_indices')
#            values = tf.compat.v1.placeholder(tf.float32, name='x_values')
#            indices = tf.stack([row_indices[0], col_indices[0]], axis=1)
#            data = values[0]
#
#            x = tf.SparseTensor(indices=indices, values=data, dense_shape=[args.batch_size, 10])
#            w = tf.Variable(tf.random.truncated_normal([10, 1]), name='w')
#            y = tf.sparse.sparse_dense_matmul(x, w, name='y')
#
#            global_step = tf.compat.v1.train.get_or_create_global_step()
#            cost = tf.reduce_mean(input_tensor=tf.square(y_ - y), name='cost')
#            optimizer = tf.compat.v1.train.GradientDescentOptimizer(0.1).minimize(cost, global_step)
#
#          with tf.compat.v1.train.MonitoredTrainingSession(main=server.target,
#                                                           is_chief=(ctx.task_index == 0),
#                                                           checkpoint_dir=args.model_dir,
#                                                           save_checkpoint_steps=20) as sess:
#            tf_feed = ctx.get_data_feed(input_mapping=args.input_mapping)
#            while not sess.should_stop() and not tf_feed.should_stop():
#              batch = tf_feed.next_batch(args.batch_size)
#              if len(batch) > 0:
#                print("batch: {}".format(batch))
#                feed = {y_: batch['y_label'],
#                        row_indices: batch['x_row_indices'],
#                        col_indices: batch['x_col_indices'],
#                        values: batch['x_values']}
#                _, pred, trained_weights = sess.run([optimizer, y, w], feed_dict=feed)
#                print("trained_weights: {}".format(trained_weights))
#            sess.close()
#
#          # wait for MonitoredTrainingSession to save last checkpoint
#          time.sleep(10)
#
#    args = {}
#    estimator = TFEstimator(sparse_train, args) \
#              .setInputMapping({'labels': 'y_label', 'row_indices': 'x_row_indices', 'col_indices': 'x_col_indices', 'values': 'x_values'}) \
#              .setInputMode(TFCluster.InputMode.SPARK) \
#              .setModelDir(self.model_dir) \
#              .setClusterSize(self.num_workers) \
#              .setNumPS(1) \
#              .setBatchSize(1)
#
#    model_weights = np.array([[1.0, 1.0, 1.0, 1.0, 1.0, -1.0, -1.0, -1.0, -1.0, -1.0]]).T
#    examples = [scipy.sparse.random(1, 10, density=0.5,) for i in range(200)]
#    rdd = self.sc.parallelize(examples).map(lambda e: ((e * model_weights).tolist()[0][0], e.row.tolist(), e.col.tolist(), e.data.tolist()))
#    df = rdd.toDF(["labels", "row_indices", "col_indices", "values"])
#    df.show(5)
#    model = estimator.fit(df)
#
#    model.setOutputMapping({'label': 'label', 'y/SparseTensorDenseMatMul': 'predictions'})
#    test_examples = [scipy.sparse.random(1, 10, density=0.5,) for i in range(50)]
#    test_rdd = self.sc.parallelize(test_examples).map(lambda e: ((e * model_weights).tolist()[0][0], e.row.tolist(), e.col.tolist(), e.data.tolist()))
#    test_df = test_rdd.toDF(["labels", "row_indices", "col_indices", "values"])
#    test_df.show(5)
#    preds = model.transform(test_df)
#    preds.show(5)

=======
>>>>>>> 21347916

if __name__ == '__main__':
  unittest.main()<|MERGE_RESOLUTION|>--- conflicted
+++ resolved
@@ -171,85 +171,6 @@
     expected = np.sum(self.weights)
     self.assertAlmostEqual(pred, expected, 2)
 
-<<<<<<< HEAD
-#  def test_spark_sparse_tensor(self):
-#    """InputMode.SPARK feeding sparse tensors"""
-#    def sparse_train(args, ctx):
-#        import tensorflow as tf
-#
-#        # reset graph in case we're re-using a Spark python worker (during tests)
-#        tf.compat.v1.reset_default_graph()
-#
-#        cluster, server = ctx.start_cluster_server(ctx)
-#        if ctx.job_name == "ps":
-#          server.join()
-#        elif ctx.job_name == "worker":
-#          with tf.device(tf.compat.v1.train.replica_device_setter(
-#            worker_device="/job:worker/task:%d" % ctx.task_index,
-#            cluster=cluster)):
-#            y_ = tf.compat.v1.placeholder(tf.float32, name='y_label')
-#            label = tf.identity(y_, name='label')
-#
-#            row_indices = tf.compat.v1.placeholder(tf.int64, name='x_row_indices')
-#            col_indices = tf.compat.v1.placeholder(tf.int64, name='x_col_indices')
-#            values = tf.compat.v1.placeholder(tf.float32, name='x_values')
-#            indices = tf.stack([row_indices[0], col_indices[0]], axis=1)
-#            data = values[0]
-#
-#            x = tf.SparseTensor(indices=indices, values=data, dense_shape=[args.batch_size, 10])
-#            w = tf.Variable(tf.random.truncated_normal([10, 1]), name='w')
-#            y = tf.sparse.sparse_dense_matmul(x, w, name='y')
-#
-#            global_step = tf.compat.v1.train.get_or_create_global_step()
-#            cost = tf.reduce_mean(input_tensor=tf.square(y_ - y), name='cost')
-#            optimizer = tf.compat.v1.train.GradientDescentOptimizer(0.1).minimize(cost, global_step)
-#
-#          with tf.compat.v1.train.MonitoredTrainingSession(main=server.target,
-#                                                           is_chief=(ctx.task_index == 0),
-#                                                           checkpoint_dir=args.model_dir,
-#                                                           save_checkpoint_steps=20) as sess:
-#            tf_feed = ctx.get_data_feed(input_mapping=args.input_mapping)
-#            while not sess.should_stop() and not tf_feed.should_stop():
-#              batch = tf_feed.next_batch(args.batch_size)
-#              if len(batch) > 0:
-#                print("batch: {}".format(batch))
-#                feed = {y_: batch['y_label'],
-#                        row_indices: batch['x_row_indices'],
-#                        col_indices: batch['x_col_indices'],
-#                        values: batch['x_values']}
-#                _, pred, trained_weights = sess.run([optimizer, y, w], feed_dict=feed)
-#                print("trained_weights: {}".format(trained_weights))
-#            sess.close()
-#
-#          # wait for MonitoredTrainingSession to save last checkpoint
-#          time.sleep(10)
-#
-#    args = {}
-#    estimator = TFEstimator(sparse_train, args) \
-#              .setInputMapping({'labels': 'y_label', 'row_indices': 'x_row_indices', 'col_indices': 'x_col_indices', 'values': 'x_values'}) \
-#              .setInputMode(TFCluster.InputMode.SPARK) \
-#              .setModelDir(self.model_dir) \
-#              .setClusterSize(self.num_workers) \
-#              .setNumPS(1) \
-#              .setBatchSize(1)
-#
-#    model_weights = np.array([[1.0, 1.0, 1.0, 1.0, 1.0, -1.0, -1.0, -1.0, -1.0, -1.0]]).T
-#    examples = [scipy.sparse.random(1, 10, density=0.5,) for i in range(200)]
-#    rdd = self.sc.parallelize(examples).map(lambda e: ((e * model_weights).tolist()[0][0], e.row.tolist(), e.col.tolist(), e.data.tolist()))
-#    df = rdd.toDF(["labels", "row_indices", "col_indices", "values"])
-#    df.show(5)
-#    model = estimator.fit(df)
-#
-#    model.setOutputMapping({'label': 'label', 'y/SparseTensorDenseMatMul': 'predictions'})
-#    test_examples = [scipy.sparse.random(1, 10, density=0.5,) for i in range(50)]
-#    test_rdd = self.sc.parallelize(test_examples).map(lambda e: ((e * model_weights).tolist()[0][0], e.row.tolist(), e.col.tolist(), e.data.tolist()))
-#    test_df = test_rdd.toDF(["labels", "row_indices", "col_indices", "values"])
-#    test_df.show(5)
-#    preds = model.transform(test_df)
-#    preds.show(5)
-
-=======
->>>>>>> 21347916
 
 if __name__ == '__main__':
   unittest.main()