# Copyright 2017 Yahoo Inc.
# Licensed under the terms of the Apache 2.0 license.
# Please see LICENSE file in the project root for terms.
"""This module extends the TensorFlowOnSpark API to support Spark ML Pipelines.

It provides a TFEstimator class to fit a TFModel using TensorFlow.  The TFEstimator will actually spawn a TensorFlowOnSpark cluster
to conduct distributed training, but due to architectural limitations, the TFModel will only run single-node TensorFlow instances
when inferencing on the executors.  The executors will run in parallel, but the TensorFlow model must fit in the memory
of each executor.

There is also an option to provide a separate "export" function, which allows users to export a different graph for inferencing vs. training.
This is useful when the training graph uses InputMode.TENSORFLOW with queue_runners, but the inferencing graph needs placeholders.
And this is especially useful for exporting saved_models for TensorFlow Serving.
"""

from __future__ import absolute_import
from __future__ import division
from __future__ import print_function

from pyspark.context import SparkContext
from pyspark.ml.param.shared import Param, Params, TypeConverters
from pyspark.ml.pipeline import Estimator, Model
from pyspark.sql import Row, SparkSession

import tensorflow as tf
<<<<<<< HEAD

=======
>>>>>>> 5fc6aa7f
from tensorflow.contrib.saved_model.python.saved_model import reader
from tensorflow.python.saved_model import loader
from . import TFCluster, gpu_info, dfutil

import argparse
import copy
import logging
import os
import subprocess
import sys


# TensorFlowOnSpark Params

class TFTypeConverters(object):
  """Custom DataFrame TypeConverter for dictionary types (since this is not provided by Spark core)."""
  @staticmethod
  def toDict(value):
    if type(value) == dict:
      return value
    else:
      raise TypeError("Could not convert %s to OrderedDict" % value)


class HasBatchSize(Params):
  batch_size = Param(Params._dummy(), "batch_size", "Number of records per batch", typeConverter=TypeConverters.toInt)

  def __init__(self):
    super(HasBatchSize, self).__init__()

  def setBatchSize(self, value):
    return self._set(batch_size=value)

  def getBatchSize(self):
    return self.getOrDefault(self.batch_size)


class HasClusterSize(Params):
  cluster_size = Param(Params._dummy(), "cluster_size", "Number of nodes in the cluster", typeConverter=TypeConverters.toInt)

  def __init__(self):
    super(HasClusterSize, self).__init__()

  def setClusterSize(self, value):
    return self._set(cluster_size=value)

  def getClusterSize(self):
    return self.getOrDefault(self.cluster_size)


class HasEpochs(Params):
  epochs = Param(Params._dummy(), "epochs", "Number of epochs to train", typeConverter=TypeConverters.toInt)

  def __init__(self):
    super(HasEpochs, self).__init__()

  def setEpochs(self, value):
    return self._set(epochs=value)

  def getEpochs(self):
    return self.getOrDefault(self.epochs)


class HasInputMapping(Params):
  input_mapping = Param(Params._dummy(), "input_mapping", "Mapping of input DataFrame column to input tensor", typeConverter=TFTypeConverters.toDict)

  def __init__(self):
    super(HasInputMapping, self).__init__()

  def setInputMapping(self, value):
    return self._set(input_mapping=value)

  def getInputMapping(self):
    return self.getOrDefault(self.input_mapping)


class HasInputMode(Params):
  input_mode = Param(Params._dummy(), "input_mode", "Input data feeding mode (0=TENSORFLOW, 1=SPARK)", typeConverter=TypeConverters.toInt)

  def __init__(self):
    super(HasInputMode, self).__init__()

  def setInputMode(self, value):
    return self._set(input_mode=value)

  def getInputMode(self):
    return self.getOrDefault(self.input_mode)


class HasModelDir(Params):
  model_dir = Param(Params._dummy(), "model_dir", "Path to save/load model checkpoints", typeConverter=TypeConverters.toString)

  def __init__(self):
    super(HasModelDir, self).__init__()

  def setModelDir(self, value):
    return self._set(model_dir=value)

  def getModelDir(self):
    return self.getOrDefault(self.model_dir)


class HasNumPS(Params):
  num_ps = Param(Params._dummy(), "num_ps", "Number of PS nodes in cluster", typeConverter=TypeConverters.toInt)
  driver_ps_nodes = Param(Params._dummy(), "driver_ps_nodes", "Run PS nodes on driver locally", typeConverter=TypeConverters.toBoolean)

  def __init__(self):
    super(HasNumPS, self).__init__()

  def setNumPS(self, value):
    return self._set(num_ps=value)

  def getNumPS(self):
    return self.getOrDefault(self.num_ps)

  def setDriverPSNodes(self, value):
    return self._set(driver_ps_nodes=value)

  def getDriverPSNodes(self):
    return self.getOrDefault(self.driver_ps_nodes)


class HasOutputMapping(Params):
  output_mapping = Param(Params._dummy(), "output_mapping", "Mapping of output tensor to output DataFrame column", typeConverter=TFTypeConverters.toDict)

  def __init__(self):
    super(HasOutputMapping, self).__init__()

  def setOutputMapping(self, value):
    return self._set(output_mapping=value)

  def getOutputMapping(self):
    return self.getOrDefault(self.output_mapping)


class HasProtocol(Params):
  protocol = Param(Params._dummy(), "protocol", "Network protocol for Tensorflow (grpc|rdma)", typeConverter=TypeConverters.toString)

  def __init__(self):
    super(HasProtocol, self).__init__()

  def setProtocol(self, value):
    return self._set(protocol=value)

  def getProtocol(self):
    return self.getOrDefault(self.protocol)


class HasReaders(Params):
  readers = Param(Params._dummy(), "readers", "number of reader/enqueue threads", typeConverter=TypeConverters.toInt)

  def __init__(self):
    super(HasReaders, self).__init__()

  def setReaders(self, value):
    return self._set(readers=value)

  def getReaders(self):
    return self.getOrDefault(self.readers)


class HasSteps(Params):
  steps = Param(Params._dummy(), "steps", "Maximum number of steps to train", typeConverter=TypeConverters.toInt)

  def __init__(self):
    super(HasSteps, self).__init__()

  def setSteps(self, value):
    return self._set(steps=value)

  def getSteps(self):
    return self.getOrDefault(self.steps)


class HasTensorboard(Params):
  tensorboard = Param(Params._dummy(), "tensorboard", "Launch tensorboard process", typeConverter=TypeConverters.toBoolean)

  def __init__(self):
    super(HasTensorboard, self).__init__()

  def setTensorboard(self, value):
    return self._set(tensorboard=value)

  def getTensorboard(self):
    return self.getOrDefault(self.tensorboard)


class HasTFRecordDir(Params):
  tfrecord_dir = Param(Params._dummy(), "tfrecord_dir", "Path to temporarily export a DataFrame as TFRecords (for InputMode.TENSORFLOW apps)", typeConverter=TypeConverters.toString)

  def __init__(self):
    super(HasTFRecordDir, self).__init__()

  def setTFRecordDir(self, value):
    return self._set(tfrecord_dir=value)

  def getTFRecordDir(self):
    return self.getOrDefault(self.tfrecord_dir)


# SavedModelBuilder Params

class HasExportDir(Params):
  export_dir = Param(Params._dummy(), "export_dir", "Directory to export saved_model", typeConverter=TypeConverters.toString)

  def __init__(self):
    super(HasExportDir, self).__init__()

  def setExportDir(self, value):
    return self._set(export_dir=value)

  def getExportDir(self):
    return self.getOrDefault(self.export_dir)


class HasSignatureDefKey(Params):
  signature_def_key = Param(Params._dummy(), "signature_def_key", "Identifier for a specific saved_model signature", typeConverter=TypeConverters.toString)

  def __init__(self):
    super(HasSignatureDefKey, self).__init__()
    self._setDefault(signature_def_key=None)

  def setSignatureDefKey(self, value):
    return self._set(signature_def_key=value)

  def getSignatureDefKey(self):
    return self.getOrDefault(self.signature_def_key)


class HasTagSet(Params):
  tag_set = Param(Params._dummy(), "tag_set", "Comma-delimited list of tags identifying a saved_model metagraph", typeConverter=TypeConverters.toString)

  def __init__(self):
    super(HasTagSet, self).__init__()

  def setTagSet(self, value):
    return self._set(tag_set=value)

  def getTagSet(self):
    return self.getOrDefault(self.tag_set)


class Namespace(object):
  """
  Utility class to convert dictionaries to Namespace-like objects.

  Based on https://docs.python.org/dev/library/types.html#types.SimpleNamespace
  """
  argv = None

  def __init__(self, d):
    if isinstance(d, list):
      self.argv = d
    elif isinstance(d, dict):
      self.__dict__.update(d)
    elif isinstance(d, argparse.Namespace):
      self.__dict__.update(vars(d))
    elif isinstance(d, Namespace):
      self.__dict__.update(d.__dict__)
    else:
      raise Exception("Unsupported Namespace args: {}".format(d))

  def __iter__(self):
    if self.argv:
      for item in self.argv:
        yield item
    else:
      for key in self.__dict__.keys():
        yield key

  def __repr__(self):
    if self.argv:
      return "{}".format(self.argv)
    else:
      keys = sorted(self.__dict__)
      items = ("{}={!r}".format(k, self.__dict__[k]) for k in keys)
      return "{}({})".format(type(self).__name__, ", ".join(items))

  def __eq__(self, other):
    if self.argv:
      return self.argv == other
    else:
      return self.__dict__ == other.__dict__


class TFParams(Params):
  """Mix-in class to store namespace-style args and merge w/ SparkML-style params."""
  args = None

  def merge_args_params(self):
    local_args = copy.copy(self.args)                 # make a local copy of args
    args_dict = vars(local_args)                      # get dictionary view
    for p in self.params:
      args_dict[p.name] = self.getOrDefault(p.name)   # update with params
    return local_args


class TFEstimator(Estimator, TFParams, HasInputMapping,
                  HasClusterSize, HasNumPS, HasInputMode, HasProtocol, HasTensorboard, HasModelDir, HasExportDir, HasTFRecordDir,
                  HasBatchSize, HasEpochs, HasReaders, HasSteps):
  """Spark ML Estimator which launches a TensorFlowOnSpark cluster for distributed training.

  The columns of the DataFrame passed to the ``fit()`` method will be mapped to TensorFlow tensors according to the ``setInputMapping()`` method.

  If an ``export_fn`` was provided to the constructor, it will be run on a single executor immediately after the distributed training has completed.
  This allows users to export a TensorFlow saved_model with a different execution graph for inferencing, e.g. replacing an input graph of
  TFReaders and QueueRunners with Placeholders.

  For InputMode.TENSORFLOW, the input DataFrame will be exported as TFRecords to a temporary location specified by the ``tfrecord_dir``.
  The TensorFlow application will then be expected to read directly from this location during training.  However, if the input DataFrame was
  produced by the ``dfutil.loadTFRecords()`` method, i.e. originated from TFRecords on disk, then the `tfrecord_dir` will be set to the
  original source location of the TFRecords with the additional export step.

  Args:
    :train_fn: TensorFlow "main" function for training.
    :tf_args: Arguments specific to the TensorFlow "main" function.
    :export_fn: TensorFlow function for exporting a saved_model.
  """

  train_fn = None
  export_fn = None

  def __init__(self, train_fn, tf_args, export_fn=None):
    super(TFEstimator, self).__init__()
    self.train_fn = train_fn
    self.export_fn = export_fn
    self.args = Namespace(tf_args)
    self._setDefault(input_mapping={},
                     cluster_size=1,
                     num_ps=0,
                     driver_ps_nodes=False,
                     input_mode=TFCluster.InputMode.SPARK,
                     protocol='grpc',
                     tensorboard=False,
                     model_dir=None,
                     export_dir=None,
                     tfrecord_dir=None,
                     batch_size=100,
                     epochs=1,
                     readers=1,
                     steps=1000)

  def _fit(self, dataset):
    """Trains a TensorFlow model and returns a TFModel instance with the same args/params pointing to a checkpoint or saved_model on disk.

    Args:
      :dataset: A Spark DataFrame with columns that will be mapped to TensorFlow tensors.

    Returns:
      A TFModel representing the trained model, backed on disk by a TensorFlow checkpoint or saved_model.
    """
    sc = SparkContext.getOrCreate()

    logging.info("===== 1. train args: {0}".format(self.args))
    logging.info("===== 2. train params: {0}".format(self._paramMap))
    local_args = self.merge_args_params()
    logging.info("===== 3. train args + params: {0}".format(local_args))

    if local_args.input_mode == TFCluster.InputMode.TENSORFLOW:
      if dfutil.isLoadedDF(dataset):
        # if just a DataFrame loaded from tfrecords, just point to original source path
        logging.info("Loaded DataFrame of TFRecord.")
        local_args.tfrecord_dir = dfutil.loadedDF[dataset]
      else:
        # otherwise, save as tfrecords and point to save path
        assert local_args.tfrecord_dir, "Please specify --tfrecord_dir to export DataFrame to TFRecord."
        if self.getInputMapping():
          # if input mapping provided, filter only required columns before exporting
          dataset = dataset.select(list(self.getInputMapping()))
        logging.info("Exporting DataFrame {} as TFRecord to: {}".format(dataset.dtypes, local_args.tfrecord_dir))
        dfutil.saveAsTFRecords(dataset, local_args.tfrecord_dir)
        logging.info("Done saving")

    tf_args = self.args.argv if self.args.argv else local_args
    cluster = TFCluster.run(sc, self.train_fn, tf_args, local_args.cluster_size, local_args.num_ps,
                            local_args.tensorboard, local_args.input_mode, driver_ps_nodes=local_args.driver_ps_nodes)
    if local_args.input_mode == TFCluster.InputMode.SPARK:
      # feed data, using a deterministic order for input columns (lexicographic by key)
      input_cols = sorted(self.getInputMapping())
      cluster.train(dataset.select(input_cols).rdd, local_args.epochs)
    cluster.shutdown(grace_secs=30)

    # Run export function, if provided
    if self.export_fn:
      assert local_args.export_dir, "Export function requires --export_dir to be set"
      logging.info("Exporting saved_model (via export_fn) to: {}".format(local_args.export_dir))

      def _export(iterator, fn, args):
        single_node_env(args)
        fn(args)

      # Run on a single exeucutor
      sc.parallelize([1], 1).foreachPartition(lambda it: _export(it, self.export_fn, tf_args))

    return self._copyValues(TFModel(self.args))


class TFModel(Model, TFParams,
              HasInputMapping, HasOutputMapping,
              HasBatchSize,
              HasModelDir, HasExportDir, HasSignatureDefKey, HasTagSet):
  """Spark ML Model backed by a TensorFlow model checkpoint/saved_model on disk.

  During ``transform()``, each executor will run an independent, single-node instance of TensorFlow in parallel, so the model must fit in memory.
  The model/session will be loaded/initialized just once for each Spark Python worker, and the session will be cached for
  subsequent tasks/partitions to avoid re-loading the model for each partition.

  Args:
    :tf_args: Dictionary of arguments specific to TensorFlow "main" function.
  """

  def __init__(self, tf_args):
    super(TFModel, self).__init__()
    self.args = Namespace(tf_args)
    self._setDefault(input_mapping={},
                     output_mapping={},
                     batch_size=100,
                     model_dir=None,
                     export_dir=None,
                     signature_def_key=None,
                     tag_set=None)

  def _transform(self, dataset):
    """Transforms the input DataFrame by applying the _run_model() mapPartitions function.

    Args:
      :dataset: A Spark DataFrame for TensorFlow inferencing.
    """
    spark = SparkSession.builder.getOrCreate()

    # set a deterministic order for input/output columns (lexicographic by key)
    input_cols = [col for col, tensor in sorted(self.getInputMapping().items())]      # input col => input tensor
    output_cols = [col for tensor, col in sorted(self.getOutputMapping().items())]    # output tensor => output col

    # run single-node inferencing on each executor
    logging.info("input_cols: {}".format(input_cols))
    logging.info("output_cols: {}".format(output_cols))

    # merge args + params
    logging.info("===== 1. inference args: {0}".format(self.args))
    logging.info("===== 2. inference params: {0}".format(self._paramMap))
    local_args = self.merge_args_params()
    logging.info("===== 3. inference args + params: {0}".format(local_args))

    tf_args = self.args.argv if self.args.argv else local_args
    rdd_out = dataset.select(input_cols).rdd.mapPartitions(lambda it: _run_model(it, local_args, tf_args))

    # convert to a DataFrame-friendly format
    rows_out = rdd_out.map(lambda x: Row(*x))
    return spark.createDataFrame(rows_out, output_cols)


# global to each python worker process on the executors
global_sess = None            # tf.Session cache
global_args = None            # args provided to the _run_model() method.  Any change will invalidate the global_sess cache.


def _run_model(iterator, args, tf_args):
  """mapPartitions function to run single-node inferencing from a checkpoint/saved_model, using the model's input/output mappings.

  Args:
    :iterator: input RDD partition iterator.
    :args: arguments for TFModel, in argparse format
    :tf_args: arguments for TensorFlow inferencing code, in argparse or ARGV format.

  Returns:
    An iterator of result data.
  """
  single_node_env(tf_args)

  logging.info("===== input_mapping: {}".format(args.input_mapping))
  logging.info("===== output_mapping: {}".format(args.output_mapping))
  input_tensor_names = [tensor for col, tensor in sorted(args.input_mapping.items())]
  output_tensor_names = [tensor for tensor, col in sorted(args.output_mapping.items())]

  # if using a signature_def_key, get input/output tensor info from the requested signature
  if args.signature_def_key:
    assert args.export_dir, "Inferencing with signature_def_key requires --export_dir argument"
    logging.info("===== loading meta_graph_def for tag_set ({0}) from saved_model: {1}".format(args.tag_set, args.export_dir))
    meta_graph_def = get_meta_graph_def(args.export_dir, args.tag_set)
    signature = meta_graph_def.signature_def[args.signature_def_key]
    logging.debug("signature: {}".format(signature))
    inputs_tensor_info = signature.inputs
    logging.debug("inputs_tensor_info: {0}".format(inputs_tensor_info))
    outputs_tensor_info = signature.outputs
    logging.debug("outputs_tensor_info: {0}".format(outputs_tensor_info))

  result = []

  global global_sess, global_args
  if global_sess and global_args == args:
    # if graph/session already loaded/started (and using same args), just reuse it
    sess = global_sess
  else:
    # otherwise, create new session and load graph from disk
    tf.reset_default_graph()
    sess = tf.Session(graph=tf.get_default_graph())
    if args.export_dir:
      assert args.tag_set, "Inferencing from a saved_model requires --tag_set"
      # load graph from a saved_model
      logging.info("===== restoring from saved_model: {}".format(args.export_dir))
      loader.load(sess, args.tag_set.split(','), args.export_dir)
    elif args.model_dir:
      # load graph from a checkpoint
      ckpt = tf.train.latest_checkpoint(args.model_dir)
      assert ckpt, "Invalid model checkpoint path: {}".format(args.model_dir)
      logging.info("===== restoring from checkpoint: {}".format(ckpt + ".meta"))
      saver = tf.train.import_meta_graph(ckpt + ".meta", clear_devices=True)
      saver.restore(sess, ckpt)
    else:
      raise Exception("Inferencing requires either --model_dir or --export_dir argument")
    global_sess = sess
    global_args = args

  # get list of input/output tensors (by name)
  if args.signature_def_key:
    input_tensors = [inputs_tensor_info[t].name for t in input_tensor_names]
    output_tensors = [outputs_tensor_info[output_tensor_names[0]].name]
  else:
    input_tensors = [t + ':0' for t in input_tensor_names]
    output_tensors = [t + ':0' for t in output_tensor_names]

  logging.info("input_tensors: {0}".format(input_tensors))
  logging.info("output_tensors: {0}".format(output_tensors))

  # feed data in batches and return output tensors
  for tensors in yield_batch(iterator, args.batch_size, len(input_tensor_names)):
    inputs_feed_dict = {}
    for i in range(len(input_tensors)):
      inputs_feed_dict[input_tensors[i]] = tensors[i]

    outputs = sess.run(output_tensors, feed_dict=inputs_feed_dict)
    lengths = [len(output) for output in outputs]
    input_size = len(tensors[0])
    assert all([length == input_size for length in lengths]), "Output array sizes {} must match input size: {}".format(lengths, input_size)
    python_outputs = [output.tolist() for output in outputs]      # convert from numpy to standard python types
    result.extend(zip(*python_outputs))                           # convert to an array of tuples of "output columns"

  return result


def single_node_env(args):
  """Sets up environment for a single-node TF session.

  Args:
    :args: command line arguments as either argparse args or argv list
  """
  if isinstance(args, list):
      sys.argv = args
  elif args.argv:
      sys.argv = args.argv

  # ensure expanded CLASSPATH w/o glob characters (required for Spark 2.1 + JNI)
  if 'HADOOP_PREFIX' in os.environ and 'TFOS_CLASSPATH_UPDATED' not in os.environ:
      classpath = os.environ['CLASSPATH']
      hadoop_path = os.path.join(os.environ['HADOOP_PREFIX'], 'bin', 'hadoop')
      hadoop_classpath = subprocess.check_output([hadoop_path, 'classpath', '--glob']).decode()
      logging.debug("CLASSPATH: {0}".format(hadoop_classpath))
      os.environ['CLASSPATH'] = classpath + os.pathsep + hadoop_classpath
      os.environ['TFOS_CLASSPATH_UPDATED'] = '1'

  # reserve GPU, if requested
  if tf.test.is_built_with_cuda():
    # GPU
    num_gpus = args.num_gpus if 'num_gpus' in args else 1
    gpus_to_use = gpu_info.get_gpus(num_gpus)
    logging.info("Using gpu(s): {0}".format(gpus_to_use))
    os.environ['CUDA_VISIBLE_DEVICES'] = gpus_to_use
    # Note: if there is a GPU conflict (CUDA_ERROR_INVALID_DEVICE), the entire task will fail and retry.
  else:
    # CPU
    logging.info("Using CPU")
    os.environ['CUDA_VISIBLE_DEVICES'] = ''


def get_meta_graph_def(saved_model_dir, tag_set):
  """Utility function to read a meta_graph_def from disk.

  From `saved_model_cli.py <https://github.com/tensorflow/tensorflow/blob/8e0e8d41a3a8f2d4a6100c2ea1dc9d6c6c4ad382/tensorflow/python/tools/saved_model_cli.py#L186>`_

  Args:
    :saved_model_dir: path to saved_model.
    :tag_set: list of string tags identifying the TensorFlow graph within the saved_model.

  Returns:
    A TensorFlow meta_graph_def, or raises an Exception otherwise.
  """
  saved_model = reader.read_saved_model(saved_model_dir)
  set_of_tags = set(tag_set.split(','))
  for meta_graph_def in saved_model.meta_graphs:
    if set(meta_graph_def.meta_info_def.tags) == set_of_tags:
      return meta_graph_def
  raise RuntimeError("MetaGraphDef associated with tag-set {0} could not be found in SavedModel".format(tag_set))


def yield_batch(iterable, batch_size, num_tensors=1):
  """Generator that yields batches of a DataFrame iterator.

  Args:
    :iterable: Spark partition iterator.
    :batch_size: number of items to retrieve per invocation.
    :num_tensors: number of tensors (columns) expected in each item.

  Returns:
    An array of ``num_tensors`` arrays, each of length `batch_size`
  """
  tensors = [[] for i in range(num_tensors)]
  for item in iterable:
    if item is None:
      break
    for i in range(num_tensors):
      tmp = str(item[i]) if type(item[i]) is bytearray else item[i]
      tensors[i].append(tmp)
    if len(tensors[0]) >= batch_size:
      yield tensors
      tensors = [[] for i in range(num_tensors)]
  if len(tensors[0]) > 0:
      yield tensors<|MERGE_RESOLUTION|>--- conflicted
+++ resolved
@@ -23,10 +23,6 @@
 from pyspark.sql import Row, SparkSession
 
 import tensorflow as tf
-<<<<<<< HEAD
-
-=======
->>>>>>> 5fc6aa7f
 from tensorflow.contrib.saved_model.python.saved_model import reader
 from tensorflow.python.saved_model import loader
 from . import TFCluster, gpu_info, dfutil
