--- conflicted
+++ resolved
@@ -139,29 +139,19 @@
     A nodeRDD.mapPartitions() function.
   """
   def _mapfn(iter):
-<<<<<<< HEAD
     import pyspark
-    import tensorflow as tf
     from packaging import version
 
-=======
->>>>>>> 09628a72
     # Note: consuming the input iterator helps Pyspark re-use this worker,
     for i in iter:
       executor_id = i
 
     # check that there are enough available GPUs (if using tensorflow-gpu) before committing reservation on this node
-<<<<<<< HEAD
     # note: for Spark 3+ w/ GPU allocation, the required number of GPUs should be guaranteed by the resource manager
-    if version.parse(pyspark.__version__) < version.parse('3.0.0'):
-      if compat.is_gpu_available():
+    if version.parse(pyspark.__version__).base_version < version.parse('3.0.0'):
+      if gpu_info.is_gpu_available():
         num_gpus = tf_args.num_gpus if 'num_gpus' in tf_args else 1
         gpus_to_use = gpu_info.get_gpus(num_gpus)
-=======
-    if gpu_info.is_gpu_available():
-      num_gpus = tf_args.num_gpus if 'num_gpus' in tf_args else 1
-      gpus_to_use = gpu_info.get_gpus(num_gpus)
->>>>>>> 09628a72
 
     # assign TF job/task based on provided cluster_spec template (or use default/null values)
     job_name = 'default'
@@ -309,15 +299,14 @@
       logger.info("export TF_CONFIG: {}".format(tf_config))
       os.environ['TF_CONFIG'] = tf_config
 
-<<<<<<< HEAD
-    if version.parse(pyspark.__version__) >= version.parse("3.0.0"):
+    if version.parse(pyspark.__version__).base_version >= version.parse("3.0.0"):
       from pyspark import TaskContext
       context = TaskContext()
       gpus = context.resources()['gpu'] if 'gpu' in context.resources() else []
       os.environ['CUDA_VISIBLE_DEVICES'] = ','.join(gpus)
     else:
       # reserve GPU(s) again, just before launching TF process (in case situation has changed)
-      if compat.is_gpu_available():
+      if gpu_info.is_gpu_available():
         # compute my index relative to other nodes on the same host (for GPU allocation)
         my_addr = cluster_spec[job_name][task_index]
         my_host = my_addr.split(':')[0]
@@ -330,22 +319,6 @@
         gpu_str = "GPUs" if num_gpus > 1 else "GPU"
         logger.debug("Requested {} {}, setting CUDA_VISIBLE_DEVICES={}".format(num_gpus, gpu_str, gpus_to_use))
         os.environ['CUDA_VISIBLE_DEVICES'] = gpus_to_use
-=======
-    # reserve GPU(s) again, just before launching TF process (in case situation has changed)
-    if gpu_info.is_gpu_available():
-      # compute my index relative to other nodes on the same host (for GPU allocation)
-      my_addr = cluster_spec[job_name][task_index]
-      my_host = my_addr.split(':')[0]
-      flattened = [v for sublist in cluster_spec.values() for v in sublist]
-      local_peers = [p for p in flattened if p.startswith(my_host)]
-      my_index = local_peers.index(my_addr)
-
-      num_gpus = tf_args.num_gpus if 'num_gpus' in tf_args else 1
-      gpus_to_use = gpu_info.get_gpus(num_gpus, my_index)
-      gpu_str = "GPUs" if num_gpus > 1 else "GPU"
-      logger.debug("Requested {} {}, setting CUDA_VISIBLE_DEVICES={}".format(num_gpus, gpu_str, gpus_to_use))
-      os.environ['CUDA_VISIBLE_DEVICES'] = gpus_to_use
->>>>>>> 09628a72
 
     # create a context object to hold metadata for TF
     ctx = TFNodeContext(executor_id, job_name, task_index, cluster_spec, cluster_meta['default_fs'], cluster_meta['working_dir'], TFSparkNode.mgr)
