<!--
Copyright 2019 Yahoo Inc.
Licensed under the terms of the Apache 2.0 license.
Please see LICENSE file in the project root for terms.
-->
# TensorFlowOnSpark
> _TensorFlowOnSpark brings scalable deep learning to Apache Hadoop and Apache Spark
clusters._

[![Build Status](https://travis-ci.org/yahoo/TensorFlowOnSpark.svg?branch=master)](https://travis-ci.org/yahoo/TensorFlowOnSpark) [![PyPI version](https://badge.fury.io/py/tensorflowonspark.svg)](https://badge.fury.io/py/tensorflowonspark)

By combining salient features from the [TensorFlow](https://www.tensorflow.org) deep learning framework with [Apache Spark](http://spark.apache.org) and [Apache Hadoop](http://hadoop.apache.org), TensorFlowOnSpark enables distributed
deep learning on a cluster of GPU and CPU servers.

It enables both distributed TensorFlow training and
inferencing on Spark clusters, with a goal to minimize the amount
of code changes required to run existing TensorFlow programs on a
shared grid.  Its Spark-compatible API helps manage the TensorFlow
cluster with the following steps:

1. **Startup** - launches the Tensorflow main function on the executors, along with listeners for data/control messages.
1. **Data ingestion**
   - **InputMode.TENSORFLOW** - leverages TensorFlow's built-in APIs to read data files directly from HDFS.
<<<<<<< HEAD
   - **InputMode.SPARK** - sends Spark RDD data to the TensorFlow nodes via a generator.  Note that we leverage the [Hadoop Input/Output Format](https://github.com/tensorflow/ecosystem/tree/master/hadoop) to access TFRecords on HDFS.
=======
   - **InputMode.SPARK** - sends Spark RDD data to the TensorFlow nodes via a `TFNode.DataFeed` class.  Note that we leverage the [Hadoop Input/Output Format](https://github.com/tensorflow/ecosystem/tree/master/hadoop) to access TFRecords on HDFS.
>>>>>>> 29e9f079
1. **Shutdown** - shuts down the Tensorflow workers and PS nodes on the executors.

## Table of Contents

- [Background](#background)
- [Install](#install)
- [Usage](#usage)
- [API](#api)
- [Contribute](#contribute)
- [License](#license)

## Background

TensorFlowOnSpark was developed by Yahoo for large-scale distributed
deep learning on our Hadoop clusters in Yahoo's private cloud.

TensorFlowOnSpark provides some important benefits (see [our
blog](http://yahoohadoop.tumblr.com/post/157196317141/open-sourcing-tensorflowonspark-distributed-deep))
over alternative deep learning solutions.
<<<<<<< HEAD
   * Easily migrate all existing TensorFlow programs with <10 lines of code change;
   * Support all TensorFlow functionalities: synchronous/asynchronous training, model/data parallelism, inferencing and TensorBoard;
   * Server-to-server direct communication achieves faster learning when available;
   * Allow datasets on HDFS and other sources pushed by Spark or pulled by TensorFlow;
   * Easily integrate with your existing data processing pipelines and machine learning algorithms (ex. MLlib, CaffeOnSpark);
   * Easily deployed on cloud or on-premise: CPU & GPU, Ethernet and Infiniband.
=======
   * Easily migrate existing TensorFlow programs with <10 lines of code change
   * Support all TensorFlow functionalities: synchronous/asynchronous training, model/data parallelism, inferencing and TensorBoard
   * Server-to-server direct communication achieves faster learning when available
   * Allow datasets on HDFS and other sources pushed by Spark or pulled by TensorFlow
   * Easily integrate with your existing Spark data processing pipelines
   * Easily deployed on cloud or on-premise and on CPUs or GPUs.
>>>>>>> 29e9f079

## Install

TensorFlowOnSpark is provided as a pip package, which can be installed on single machines via:
```
# for tensorflow>=2.0.0
pip install tensorflowonspark

# for tensorflow<2.0.0
pip install tensorflowonspark==1.4.4
```

For distributed clusters, please see our [wiki site](../../wiki) for detailed documentation for specific environments, such as our getting started guides for [single-node Spark Standalone](https://github.com/yahoo/TensorFlowOnSpark/wiki/GetStarted_Standalone), [YARN clusters](../../wiki/GetStarted_YARN) and [AWS EC2](../../wiki/GetStarted_EC2).  Note: the Windows operating system is not currently supported due to [this issue](https://github.com/yahoo/TensorFlowOnSpark/issues/36).

## Usage

To use TensorFlowOnSpark with an existing TensorFlow application, you can follow our [Conversion Guide](../../wiki/Conversion-Guide) to describe the required changes.  Additionally, our [wiki site](../../wiki) has pointers to some presentations which provide an overview of the platform.

**Note: since TensorFlow 2.x breaks API compatibility with TensorFlow 1.x, the examples have been updated accordingly.  If you are using TensorFlow 1.x, you will need to checkout the `v1.4.4` tag for compatible examples and instructions.**

## API

[API Documentation](https://yahoo.github.io/TensorFlowOnSpark/) is automatically generated from the code.

## Contribute

Please join the [TensorFlowOnSpark user group](https://groups.google.com/forum/#!forum/TensorFlowOnSpark-users) for discussions and questions.  If you have a question, please review our [FAQ](../../wiki/Frequently-Asked-Questions) before posting.

Contributions are always welcome.  For more information, please see our [guide for getting involved](Contributing.md).

## License

The use and distribution terms for this software are covered by the Apache 2.0 license.
See [LICENSE](LICENSE) file for terms.<|MERGE_RESOLUTION|>--- conflicted
+++ resolved
@@ -21,11 +21,7 @@
 1. **Startup** - launches the Tensorflow main function on the executors, along with listeners for data/control messages.
 1. **Data ingestion**
    - **InputMode.TENSORFLOW** - leverages TensorFlow's built-in APIs to read data files directly from HDFS.
-<<<<<<< HEAD
-   - **InputMode.SPARK** - sends Spark RDD data to the TensorFlow nodes via a generator.  Note that we leverage the [Hadoop Input/Output Format](https://github.com/tensorflow/ecosystem/tree/master/hadoop) to access TFRecords on HDFS.
-=======
    - **InputMode.SPARK** - sends Spark RDD data to the TensorFlow nodes via a `TFNode.DataFeed` class.  Note that we leverage the [Hadoop Input/Output Format](https://github.com/tensorflow/ecosystem/tree/master/hadoop) to access TFRecords on HDFS.
->>>>>>> 29e9f079
 1. **Shutdown** - shuts down the Tensorflow workers and PS nodes on the executors.
 
 ## Table of Contents
@@ -45,21 +41,12 @@
 TensorFlowOnSpark provides some important benefits (see [our
 blog](http://yahoohadoop.tumblr.com/post/157196317141/open-sourcing-tensorflowonspark-distributed-deep))
 over alternative deep learning solutions.
-<<<<<<< HEAD
-   * Easily migrate all existing TensorFlow programs with <10 lines of code change;
-   * Support all TensorFlow functionalities: synchronous/asynchronous training, model/data parallelism, inferencing and TensorBoard;
-   * Server-to-server direct communication achieves faster learning when available;
-   * Allow datasets on HDFS and other sources pushed by Spark or pulled by TensorFlow;
-   * Easily integrate with your existing data processing pipelines and machine learning algorithms (ex. MLlib, CaffeOnSpark);
-   * Easily deployed on cloud or on-premise: CPU & GPU, Ethernet and Infiniband.
-=======
-   * Easily migrate existing TensorFlow programs with <10 lines of code change
-   * Support all TensorFlow functionalities: synchronous/asynchronous training, model/data parallelism, inferencing and TensorBoard
-   * Server-to-server direct communication achieves faster learning when available
-   * Allow datasets on HDFS and other sources pushed by Spark or pulled by TensorFlow
-   * Easily integrate with your existing Spark data processing pipelines
+   * Easily migrate existing TensorFlow programs with <10 lines of code change.
+   * Support all TensorFlow functionalities: synchronous/asynchronous training, model/data parallelism, inferencing and TensorBoard.
+   * Server-to-server direct communication achieves faster learning when available.
+   * Allow datasets on HDFS and other sources pushed by Spark or pulled by TensorFlow.
+   * Easily integrate with your existing Spark data processing pipelines.
    * Easily deployed on cloud or on-premise and on CPUs or GPUs.
->>>>>>> 29e9f079
 
 ## Install
 
