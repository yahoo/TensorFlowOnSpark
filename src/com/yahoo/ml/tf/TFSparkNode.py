# Copyright 2017 Yahoo Inc.
# Licensed under the terms of the Apache 2.0 license.
# Please see LICENSE file in the project root for terms.
"""
This module provides Spark-compatible functions to launch TensorFlow on the executors.

There are three main phases of operation:
1. Reservation - reserves a port for the TensorFlow process on each executor and also starts a multiprocessing.Manager to
listen for data/control messages.  For TensorFlow cluster applications, a cluster_spec "template" should be supplied.
2. Startup - launches the Tensorflow main function on the executors.  Note: for cluster applications, this MUST be invoked from 
a background thread on the Spark driver because the PS nodes will block until the job completes.
3. Data feeding - sends RDD data to the TensorFlow nodes via each executor's multiprocessing.Manager.  Note: because the PS
nodes block on startup, they will not receive any RDD partitions.
4. Shutdown - sends a shutdown control message to the multiprocessing.Managers of the PS nodes.
"""

from __future__ import absolute_import
from __future__ import division
from __future__ import nested_scopes
from __future__ import print_function

import logging
import os
import platform
import random
import socket
import subprocess
import multiprocessing
import time
import uuid
from . import TFManager
<<<<<<< HEAD
from . import reservation
=======
from . import marker
>>>>>>> 944ed892

class TFNodeContext:
  """This encapsulates key metadata for each TF node"""
  def __init__(self, worker_num, job_name, task_index, cluster_spec, defaultFS, working_dir, mgr):
    self.worker_num = worker_num
    self.job_name = job_name
    self.task_index = task_index
    self.cluster_spec = cluster_spec
    self.defaultFS = defaultFS
    self.working_dir = working_dir
    self.mgr = mgr

class TFSparkNode(object):
    """
    This class contains the TFManager "singleton" per executor/python-worker.  Note that Spark may spawn more than one python-worker
    per executor, so these module functions will reconnect to the "singleton", if needed.
    """
    mgr = None
    cluster_id = None

def _get_manager(cluster_info, host, ppid):
    """
    Returns this executor's "singleton" instance of the multiprocessing.Manager, reconnecting per python-worker if needed.
    """
    for node in cluster_info:
        if node['host'] == host and node['ppid'] == ppid:
            addr = node['addr']
            authkey = node['authkey']
            TFSparkNode.mgr = TFManager.connect(addr,authkey)
            break;
    logging.info("Connected to TFSparkNode.mgr on {0}, ppid={1}, state={2}".format(host, ppid, str(TFSparkNode.mgr.get('state'))))
    return TFSparkNode.mgr

def reserve(cluster_spec, tensorboard, cluster_id, queues=['input', 'output']):
    """
    Allocates a port for Tensorflow on this node, starts TensorBoard if requested, and starts a multiprocessing.Manager to listen for data/control msgs.
    """
    def _reserve(iter):
        # worker_num is assigned for the cluster (and may not correlate to Spark's executor id)
        for i in iter:
            worker_num = i

        # assign TF job/task based on provided cluster_spec template (or use default/null values)
        job_name = 'default'
        task_index = -1
        for jobtype in cluster_spec:
            nodes = cluster_spec[jobtype]
            if worker_num in nodes:
               job_name = jobtype
               task_index = nodes.index(worker_num)
               break;

        # get unique id (hostname,ppid) for this executor's JVM
        host = socket.gethostname()
        ppid = os.getppid()

        # check for existing TFManagers
        if TFSparkNode.mgr is not None and str(TFSparkNode.mgr.get('state')) != "'stopped'":
            if TFSparkNode.cluster_id == cluster_id:
                # raise an exception to force Spark to retry this "reservation" task on another executor
                raise Exception("TFManager already started on {0}, ppid={1}, state={2}".format(host, ppid, str(TFSparkNode.mgr.get("state"))))
            else:
                # old state, just continue with creating new manager
                logging.warn("Ignoring old TFManager with cluster_id {0}, requested cluster_id {1}".format(TFSparkNode.cluster_id, cluster_id))

        # start a TFManager and get a free port
        # use a random uuid as the authkey
        authkey = uuid.uuid4().bytes
        addr = None
        if job_name == 'ps':
            # PS nodes must be remotely accessible in order to shutdown from Spark driver.
            TFSparkNode.mgr = TFManager.start(authkey, ['control'], 'remote')
            addr = (host, TFSparkNode.mgr.address[1])
        else:
            # worker nodes only need to be locally accessible within the executor for data feeding
            TFSparkNode.mgr = TFManager.start(authkey, queues)
            addr = TFSparkNode.mgr.address

        # initialize mgr state
        TFSparkNode.mgr.set('state', 'running')
        TFSparkNode.mgr.set('ppid', ppid)
        TFSparkNode.cluster_id = cluster_id

        # start TensorBoard if requested
        tb_pid = 0
        tb_port = 0
        if tensorboard and job_name == 'worker' and task_index == 0:
            tb_sock = socket.socket(socket.AF_INET, socket.SOCK_STREAM)
            tb_sock.bind(('',0))
            tb_port = tb_sock.getsockname()[1]
            tb_sock.close()
            logdir = "tensorboard_%d" %(worker_num)

            if 'PYSPARK_PYTHON' in os.environ:
              # user-specified Python (typically Python.zip)
              pypath = os.environ['PYSPARK_PYTHON']
              logging.info("PYSPARK_PYTHON: {0}".format(pypath))
              pydir = os.path.dirname(pypath)
              tb_proc = subprocess.Popen([pypath, "%s/tensorboard"%pydir, "--logdir=%s"%logdir, "--port=%d"%tb_port, "--debug"])
            else:
              # system-installed Python & tensorboard
              tb_proc = subprocess.Popen(["tensorboard", "--logdir=%s"%logdir, "--port=%d"%tb_port, "--debug"])
            tb_pid = tb_proc.pid

        # find a free port for TF
        # TODO: bind to port until TF server start
        s = socket.socket(socket.AF_INET, socket.SOCK_STREAM)
        s.bind(('',0))
        port = s.getsockname()[1]

        # sleep a bit to force Spark to distribute the remaining reservation tasks to other/idle executors
        time.sleep(10)

        s.close()

        # return everything we need to reconnect later
        resp = {
            'worker_num': worker_num,
            'host': host,
            'ppid': ppid,
            'job_name': job_name,
            'task_index': task_index,
            'port': port,
            'tb_pid': tb_pid,
            'tb_port': tb_port,
            'addr': addr,
            'authkey': authkey
        }
        logging.info("TFSparkNode.reserve: {0}".format(resp))
        return [resp]
    return _reserve

def start(fn, tf_args, cluster_info, defaultFS, working_dir, background):
    """
    Wraps the TensorFlow main function in a Spark mapPartitions-compatible function.
    """
    def _mapfn(iter):
        # Note: consuming the input iterator helps Pyspark re-use this worker,
        # but we'll use the worker_num assigned during the reserve() step.
        for i in iter:
            worker_num = i

        # construct a TensorFlow clusterspec from supplied cluster_info AND get node info for this executor
        # Note: we could compute the clusterspec outside this function, but it's just a subset of cluster_info...
        spec = {}
        host = socket.gethostname()
        ppid = os.getppid()
        job_name = ''
        task_index = -1

        # expand Hadoop classpath wildcards for JNI (Spark 2.x)
        if 'HADOOP_PREFIX' in os.environ:
            classpath = os.environ['CLASSPATH']
            hadoop_path = os.path.join(os.environ['HADOOP_PREFIX'], 'bin', 'hadoop')
            hadoop_classpath = subprocess.check_output([hadoop_path, 'classpath', '--glob']).decode()
            logging.debug("CLASSPATH: {0}".format(hadoop_classpath))
            os.environ['CLASSPATH'] = classpath + os.pathsep + hadoop_classpath

        for node in cluster_info:
            logging.info("node: {0}".format(node))
            (njob, nhost, nport, nppid) = (node['job_name'], node['host'], node['port'], node['ppid'])
            hosts = [] if njob not in spec else spec[njob]
            hosts.append("{0}:{1}".format(nhost, nport))
            spec[njob] = hosts
            if nhost == host and nppid == ppid:
                (worker_num, job_name, task_index) = (node['worker_num'], node['job_name'], node['task_index'])

        # figure out which executor we're on, and get the reference to the multiprocessing.Manager
        mgr = _get_manager(cluster_info, host, ppid)

        ctx = TFNodeContext(worker_num, job_name, task_index, spec, defaultFS, working_dir, mgr)

        # Background mode relies reuse of python worker in Spark.
        if background:
            # However, reuse of python worker can't work on Windows, we need to check if the current
            # script runs on Windows or not.
            if os.name == 'nt' or platform.system() == 'Windows':
                raise Exception("Background mode is not supported on Windows.")
            # Check if the config of reuse python worker is enabled on Spark.
            if not os.environ.get("SPARK_REUSE_WORKER"):
                raise Exception("Background mode relies reuse of python worker on Spark. This config 'spark.python.worker.reuse' is not enabled on Spark. Please enable it before using background.")

        if job_name == 'ps' or background:
            # invoke the TensorFlow main function in a background thread
            logging.info("Starting TensorFlow {0}:{1} on cluster node {2} on background process".format(job_name, task_index, worker_num))
            p = multiprocessing.Process(target=fn, args=(tf_args, ctx))
            p.start()

            # for ps nodes only, wait indefinitely in foreground thread for a "control" event (None == "stop")
            if job_name == 'ps':
                queue = mgr.get_queue('control')
                done = False
                while not done:
                    msg =  queue.get(block=True)
                    logging.info("Got msg: {0}".format(msg))
                    if msg == None:
                        logging.info("Terminating PS")
                        mgr.set('state', 'stopped')
                        done = True
                    queue.task_done()
        else:
            # otherwise, just run TF function in the main executor/worker thread
            logging.info("Starting TensorFlow {0}:{1} on cluster node {2} on foreground thread".format(job_name, task_index, worker_num))

            # package up the context for the TF node
            fn(tf_args, ctx)
            logging.info("Finished TensorFlow {0}:{1} on cluster node {2}".format(job_name, task_index, worker_num))

        return [(worker_num, job_name, task_index)]

    return _mapfn

def run(fn, tf_args, cluster_meta, tensorboard, queues, background):
    """
    Wraps the TensorFlow main function in a Spark mapPartitions-compatible function.
    """
    def _mapfn(iter):
        # Note: consuming the input iterator helps Pyspark re-use this worker,
        for i in iter:
            worker_num = i

        # assign TF job/task based on provided cluster_spec template (or use default/null values)
        job_name = 'default'
        task_index = -1
        cluster_id = cluster_meta['id']
        cluster_template = cluster_meta['cluster_template']
        for jobtype in cluster_template:
            nodes = cluster_template[jobtype]
            if worker_num in nodes:
               job_name = jobtype
               task_index = nodes.index(worker_num)
               break;

        # get unique id (hostname,ppid) for this executor's JVM
        host = socket.gethostname()
        ppid = os.getppid()
        port = 0

        # check for existing TFManagers
        if TFSparkNode.mgr is not None and str(TFSparkNode.mgr.get('state')) != "'stopped'":
            if TFSparkNode.cluster_id == cluster_id:
                # raise an exception to force Spark to retry this "reservation" task on another executor
                raise Exception("TFManager already started on {0}, ppid={1}, state={2}".format(host, ppid, str(TFSparkNode.mgr.get("state"))))
            else:
                # old state, just continue with creating new manager
                logging.warn("Ignoring old TFManager with cluster_id {0}, requested cluster_id {1}".format(TFSparkNode.cluster_id, cluster_id))

        # start a TFManager and get a free port
        # use a random uuid as the authkey
        authkey = uuid.uuid4().bytes
        addr = None
        if job_name == 'ps':
            # PS nodes must be remotely accessible in order to shutdown from Spark driver.
            TFSparkNode.mgr = TFManager.start(authkey, ['control'], 'remote')
            addr = (host, TFSparkNode.mgr.address[1])
        else:
            # worker nodes only need to be locally accessible within the executor for data feeding
            TFSparkNode.mgr = TFManager.start(authkey, queues)
            addr = TFSparkNode.mgr.address

        # initialize mgr state
        TFSparkNode.mgr.set('state', 'running')
        TFSparkNode.cluster_id = cluster_id

        # start TensorBoard if requested
        tb_pid = 0
        tb_port = 0
        if tensorboard and job_name == 'worker' and task_index == 0:
            tb_sock = socket.socket(socket.AF_INET, socket.SOCK_STREAM)
            tb_sock.bind(('',0))
            tb_port = tb_sock.getsockname()[1]
            tb_sock.close()
            logdir = "tensorboard_%d" %(worker_num)

            if 'PYSPARK_PYTHON' in os.environ:
              # user-specified Python (typically Python.zip)
              pypath = os.environ['PYSPARK_PYTHON']
              logging.info("PYSPARK_PYTHON: {0}".format(pypath))
              pydir = os.path.dirname(pypath)
              tb_proc = subprocess.Popen([pypath, "%s/tensorboard"%pydir, "--logdir=%s"%logdir, "--port=%d"%tb_port, "--debug"])
            else:
              # system-installed Python & tensorboard
              tb_proc = subprocess.Popen(["tensorboard", "--logdir=%s"%logdir, "--port=%d"%tb_port, "--debug"])
            tb_pid = tb_proc.pid

        # check server to see if this task is being retried (i.e. already reserved)
        client = reservation.Client(cluster_meta['server_addr'])
        cluster_info = client.get_reservations()
        node_meta = None
        for node in cluster_info:
            (nhost, nppid) = (node['host'], node['ppid'])
            if nhost == host and nppid == ppid:
              node_meta = node
              port = node['port']

        # find a free port for TF
        s = socket.socket(socket.AF_INET, socket.SOCK_STREAM)
        s.setsockopt(socket.SOL_SOCKET, socket.SO_REUSEADDR, 1)
        s.bind(('',port))
        port = s.getsockname()[1]

        # if not already done, register everything we need to set up the cluster
        if node_meta is None:
          node_meta = {
              'worker_num': worker_num,
              'host': host,
              'ppid': ppid,
              'job_name': job_name,
              'task_index': task_index,
              'port': port,
              'tb_pid': tb_pid,
              'tb_port': tb_port,
              'addr': addr,
              'authkey': authkey
          }
          # register node metadata with server
          logging.info("TFSparkNode.reserve: {0}".format(node_meta))
          client.register(node_meta)
          # wait for other nodes to finish reservations
          cluster_info = client.await_reservations()
          client.close()

        # construct a TensorFlow clusterspec from cluster_info
        sorted_cluster_info = sorted(cluster_info, key=lambda k: k['worker_num'])
        spec = {}
        for node in sorted_cluster_info:
            logging.info("node: {0}".format(node))
            (njob, nhost, nport) = (node['job_name'], node['host'], node['port'])
            hosts = [] if njob not in spec else spec[njob]
            hosts.append("{0}:{1}".format(nhost, nport))
            spec[njob] = hosts

        # expand Hadoop classpath wildcards for JNI (Spark 2.x)
        if 'HADOOP_PREFIX' in os.environ:
            classpath = os.environ['CLASSPATH']
            hadoop_path = os.path.join(os.environ['HADOOP_PREFIX'], 'bin', 'hadoop')
            hadoop_classpath = subprocess.check_output([hadoop_path, 'classpath', '--glob']).decode()
            logging.debug("CLASSPATH: {0}".format(hadoop_classpath))
            os.environ['CLASSPATH'] = classpath + os.pathsep + hadoop_classpath

        # create a context object to hold metadata for TF
        ctx = TFNodeContext(worker_num, job_name, task_index, spec, cluster_meta['default_fs'], cluster_meta['working_dir'], TFSparkNode.mgr)

        # release port reserved for TF as late as possible
        s.close()

        # Background mode relies reuse of python worker in Spark.
        if background:
            # However, reuse of python worker can't work on Windows, we need to check if the current
            # script runs on Windows or not.
            if os.name == 'nt' or platform.system() == 'Windows':
                raise Exception("Background mode is not supported on Windows.")
            # Check if the config of reuse python worker is enabled on Spark.
            if not os.environ.get("SPARK_REUSE_WORKER"):
                raise Exception("Background mode relies reuse of python worker on Spark. This config 'spark.python.worker.reuse' is not enabled on Spark. Please enable it before using background.")

        if job_name == 'ps' or background:
            # invoke the TensorFlow main function in a background thread
            logging.info("Starting TensorFlow {0}:{1} on cluster node {2} on background process".format(job_name, task_index, worker_num))
            p = multiprocessing.Process(target=fn, args=(tf_args, ctx))
            p.start()

            # for ps nodes only, wait indefinitely in foreground thread for a "control" event (None == "stop")
            if job_name == 'ps':
                queue = TFSparkNode.mgr.get_queue('control')
                done = False
                while not done:
                    msg =  queue.get(block=True)
                    logging.info("Got msg: {0}".format(msg))
                    if msg == None:
                        logging.info("Terminating PS")
                        TFSparkNode.mgr.set('state', 'stopped')
                        done = True
                    queue.task_done()
        else:
            # otherwise, just run TF function in the main executor/worker thread
            logging.info("Starting TensorFlow {0}:{1} on cluster node {2} on foreground thread".format(job_name, task_index, worker_num))
            fn(tf_args, ctx)
            logging.info("Finished TensorFlow {0}:{1} on cluster node {2}".format(job_name, task_index, worker_num))

    return _mapfn

def train(cluster_info, qname='input'):
    """
    Feeds Spark partitions into the shared multiprocessing.Queue.
    """
    def _train(iter):
        # get shared queue, reconnecting if necessary
        mgr = _get_manager(cluster_info, socket.gethostname(), os.getppid())
        queue = mgr.get_queue(qname)
        state = str(mgr.get('state'))
        logging.info("mgr.state={0}".format(state))
        terminating = state == "'terminating'"
        if terminating:
            logging.info("mgr is terminating, skipping partition")
            count = 0
            for item in iter:
                count += 1
            logging.info("Skipped {0} items from partition".format(count))
        else:
            logging.info("Feeding partition {0} into {1} queue {2}".format(iter, qname, queue))
            count = 0
            for item in iter:
                count += 1
                queue.put(item, block=True)
            # wait for consumers to finish processing all items in queue before "finishing" this iterator
            queue.join()
            logging.info("Processed {0} items in partition".format(count))
        return [terminating]

    return _train

def inference(cluster_info, qname='input'):
    """
    Feeds Spark partitions into the shared multiprocessing.Queue and returns inference results.
    """
    def _inference(iter):
        # get shared queue, reconnecting if necessary
        mgr = _get_manager(cluster_info, socket.gethostname(), os.getppid())
        queue_in = mgr.get_queue(qname)

        logging.info("Feeding partition {0} into {1} queue {2}".format(iter, qname, queue_in))
        count = 0
        for item in iter:
            count += 1
            queue_in.put(item, block=True)

        # signal "end of partition"
        queue_in.put(marker.EndPartition())

        # skip empty partitions
        if count == 0:
            return []

        # wait for consumers to finish processing all items in queue before "finishing" this iterator
        queue_in.join()
        logging.info("Processed {0} items in partition".format(count))

        # read result queue
        results = []
        queue_out = mgr.get_queue('output')
        while count > 0:
            result = queue_out.get(block=True)
            results.append(result)
            count -= 1
            queue_out.task_done()

        logging.info("Finished processing partition")
        return results

    return _inference

def shutdown(cluster_info, queues=['input']):
    def _shutdown(iter):
        """
        Stops all TensorFlow nodes by feeding None into the multiprocessing.Queues.
        """
        host = socket.gethostname()
        ppid = os.getppid()

        # reconnect to shared queue
        mgr = _get_manager(cluster_info, host, ppid)

        # send SIGTERM to Tensorboard proc (if running)
        for node in cluster_info:
           if node['host'] == host and node['ppid'] == ppid:
              tb_pid = node['tb_pid']
              if tb_pid != 0:
                  logging.info("Stopping tensorboard (pid={0})".format(tb_pid))
                  subprocess.Popen(["kill", str(tb_pid)])

        # terminate any listening queues
        logging.info("Stopping all queues")
        for q in queues:
            queue = mgr.get_queue(q)
            logging.info("Feeding None into {0} queue".format(q))
            queue.put(None, block=True)

        logging.info("Setting mgr.state to 'stopped'")
        mgr.set('state', 'stopped')
        return [True]
    return _shutdown
<|MERGE_RESOLUTION|>--- conflicted
+++ resolved
@@ -29,11 +29,8 @@
 import time
 import uuid
 from . import TFManager
-<<<<<<< HEAD
 from . import reservation
-=======
 from . import marker
->>>>>>> 944ed892
 
 class TFNodeContext:
   """This encapsulates key metadata for each TF node"""
